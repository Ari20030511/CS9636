--- conflicted
+++ resolved
@@ -8,12 +8,7 @@
   },
   "private": true,
   "dependencies": {
-<<<<<<< HEAD
-    "jsonwebtoken": "^9.0.2",
-=======
-    "cors": "^2.8.5",
-    "express": "^4.21.2",
->>>>>>> 71814255
+
     "ws": "^8.18.0"
   }
 }